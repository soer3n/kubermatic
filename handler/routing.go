package handler

import (
	"net/http"
	"os"

	"github.com/go-kit/kit/log"
	httptransport "github.com/go-kit/kit/transport/http"
	"github.com/gorilla/mux"
	"github.com/kubermatic/api/provider"
	"golang.org/x/net/context"
)

// Routing represents an object which binds endpoints to http handlers.
type Routing struct {
	ctx                 context.Context
	authenticated       func(http.Handler) http.Handler
	getAuthenticated    func(http.Handler) http.Handler
	datacenters         map[string]provider.DatacenterMeta
	kubernetesProviders map[string]provider.KubernetesProvider
	cloudProviders      map[string]provider.CloudProvider
	logger              log.Logger
}

// NewRouting creates a new Routing.
func NewRouting(
	ctx context.Context,
	dcs map[string]provider.DatacenterMeta,
	kps map[string]provider.KubernetesProvider,
	cps map[string]provider.CloudProvider,
	auth bool,
	jwtKey string,
) Routing {
	var authenticated = func(h http.Handler) http.Handler { return h }
	var getAuthenticated = func(h http.Handler) http.Handler { return h }
	if auth {
		authenticated = jwtMiddleware(jwtKey).Handler
		getAuthenticated = jwtGetMiddleware(jwtKey).Handler
	}

	return Routing{
		ctx:                 ctx,
		authenticated:       authenticated,
		getAuthenticated:    getAuthenticated,
		datacenters:         dcs,
		kubernetesProviders: kps,
		cloudProviders:      cps,
		logger:              log.NewLogfmtLogger(os.Stderr),
	}
}

// Register registers all known endpoints in the given router.
func (r Routing) Register(mux *mux.Router) {
	mux.
		Methods("GET").
		Path("/").
		HandlerFunc(StatusOK)

	mux.
		Methods("GET").
		Path("/api/v1/dc").
		Handler(r.authenticated(r.datacentersHandler()))

	mux.
		Methods("GET").
		Path("/api/v1/dc/{dc}").
		Handler(r.authenticated(r.datacenterHandler()))

	mux.
		Methods("POST").
		Path("/api/v1/dc/{dc}/cluster").
		Handler(r.authenticated(r.newClusterHandler()))

	mux.
		Methods("GET").
		Path("/api/v1/dc/{dc}/cluster").
		Handler(r.authenticated(r.clustersHandler()))

	mux.
		Methods("GET").
		Path("/api/v1/dc/{dc}/cluster/{cluster}").
		Handler(r.authenticated(r.clusterHandler()))

	mux.
		Methods("PUT").
		Path("/api/v1/dc/{dc}/cluster/{cluster}/cloud").
		Handler(r.authenticated(r.setCloudHandler()))

	mux.
		Methods("GET").
		Path("/api/v1/dc/{dc}/cluster/{cluster}/kubeconfig").
		Handler(r.getAuthenticated(r.kubeconfigHandler()))

	mux.
		Methods("DELETE").
		Path("/api/v1/dc/{dc}/cluster/{cluster}").
		Handler(r.authenticated(r.deleteClusterHandler()))

	mux.
		Methods("GET").
		Path("/api/v1/dc/{dc}/cluster/{cluster}/node").
		Handler(r.authenticated(r.nodesHandler()))

	mux.
		Methods("POST").
		Path("/api/v1/dc/{dc}/cluster/{cluster}/node").
		Handler(r.authenticated(r.createNodesHandler()))

	mux.
		Methods("DELETE").
		Path("/api/v1/dc/{dc}/cluster/{cluster}/node/{node}").
<<<<<<< HEAD
		Handler(b.authenticated(b.deleteNodeHandler()))

	mux.
		Methods("POST").
		Path("/api/v1/ext/{dc}/keys").
		Handler(b.authenticated(b.getAWSKeyHandler()))
}

func (b Routing) getAWSKeyHandler() http.Handler {
	return httptransport.NewServer(
		b.ctx,
		datacenterKeyEndpoint(b.dcs),
		decodeDcKeyListRequest,
		encodeJSON,
		httptransport.ServerErrorLogger(b.logger),
=======
		Handler(r.authenticated(r.deleteNodeHandler()))

	mux.
		Methods("GET").
		Path("/api/v1/dc/{dc}/cluster/{cluster}/k8s/nodes").
		Handler(r.authenticated(r.getKubernetesNodesHandler()))
	mux.
		Methods("GET").
		Path("/api/v1/dc/{dc}/cluster/{cluster}/k8s/node/{node}").
		Handler(r.authenticated(r.getKubernetesNodeInfoHandler()))
}

func (r Routing) getKubernetesNodesHandler() http.Handler {
	return httptransport.NewServer(
		r.ctx,
		kubernetesNodesEndpoint(r.kubernetesProviders),
		decodeNodesReq,
		encodeJSON,
		httptransport.ServerErrorLogger(r.logger),
		defaultHTTPErrorEncoder(),
	)
}

func (r Routing) getKubernetesNodeInfoHandler() http.Handler {
	return httptransport.NewServer(
		r.ctx,
		kubernetesNodeInfoEndpoint(r.kubernetesProviders),
		decodeNodeReq,
		encodeJSON,
		httptransport.ServerErrorLogger(r.logger),
>>>>>>> 08c827ee
		defaultHTTPErrorEncoder(),
	)
}

// datacentersHandler serves a list of datacenters.
// Admin only!
func (r Routing) datacentersHandler() http.Handler {
	return httptransport.NewServer(
		r.ctx,
		datacentersEndpoint(r.datacenters, r.kubernetesProviders, r.cloudProviders),
		decodeDatacentersReq,
		encodeJSON,
		httptransport.ServerErrorLogger(r.logger),
		defaultHTTPErrorEncoder(),
	)
}

// datacenterHandler server information for a datacenter.
// Admin only!
func (r Routing) datacenterHandler() http.Handler {
	return httptransport.NewServer(
		r.ctx,
		datacenterEndpoint(r.datacenters, r.kubernetesProviders, r.cloudProviders),
		decodeDcReq,
		encodeJSON,
		httptransport.ServerErrorLogger(r.logger),
		defaultHTTPErrorEncoder(),
	)
}

// newClusterHandler creates a new cluster.
func (r Routing) newClusterHandler() http.Handler {
	return httptransport.NewServer(
		r.ctx,
		newClusterEndpoint(r.kubernetesProviders, r.cloudProviders),
		decodeNewClusterReq,
		encodeJSON,
		httptransport.ServerErrorLogger(r.logger),
		defaultHTTPErrorEncoder(),
	)
}

// clusterHandler returns a cluster object.
func (r Routing) clusterHandler() http.Handler {
	return httptransport.NewServer(
		r.ctx,
		clusterEndpoint(r.kubernetesProviders, r.cloudProviders),
		decodeClusterReq,
		encodeJSON,
		httptransport.ServerErrorLogger(r.logger),
		defaultHTTPErrorEncoder(),
	)
}

// setCloudHandler updates a cluster.
func (r Routing) setCloudHandler() http.Handler {
	return httptransport.NewServer(
		r.ctx,
		setCloudEndpoint(r.datacenters, r.kubernetesProviders, r.cloudProviders),
		decodeSetCloudReq,
		encodeJSON,
		httptransport.ServerErrorLogger(r.logger),
		defaultHTTPErrorEncoder(),
	)
}

// kubeconfigHandler returns the cubeconfig for the cluster.
func (r Routing) kubeconfigHandler() http.Handler {
	return httptransport.NewServer(
		r.ctx,
		kubeconfigEndpoint(r.kubernetesProviders, r.cloudProviders),
		decodeKubeconfigReq,
		encodeKubeconfig,
		httptransport.ServerErrorLogger(r.logger),
		defaultHTTPErrorEncoder(),
	)
}

// clustersHandler lists all clusters from a user.
func (r Routing) clustersHandler() http.Handler {
	return httptransport.NewServer(
		r.ctx,
		clustersEndpoint(r.kubernetesProviders, r.cloudProviders),
		decodeClustersReq,
		encodeJSON,
		httptransport.ServerErrorLogger(r.logger),
		defaultHTTPErrorEncoder(),
	)
}

// deleteClusterHandler deletes a cluster.
func (r Routing) deleteClusterHandler() http.Handler {
	return httptransport.NewServer(
		r.ctx,
		deleteClusterEndpoint(r.kubernetesProviders, r.cloudProviders),
		decodeDeleteClusterReq,
		encodeJSON,
		httptransport.ServerErrorLogger(r.logger),
		defaultHTTPErrorEncoder(),
	)
}

// nodesHandler returns all nodes from a user.
func (r Routing) nodesHandler() http.Handler {
	return httptransport.NewServer(
		r.ctx,
		nodesEndpoint(r.kubernetesProviders, r.cloudProviders),
		decodeNodesReq,
		encodeJSON,
		httptransport.ServerErrorLogger(r.logger),
		defaultHTTPErrorEncoder(),
	)
}

// createNodesHandler let's you create nodes.
func (r Routing) createNodesHandler() http.Handler {
	return httptransport.NewServer(
		r.ctx,
		createNodesEndpoint(r.kubernetesProviders, r.cloudProviders),
		decodeCreateNodesReq,
		encodeJSON,
		httptransport.ServerErrorLogger(r.logger),
		defaultHTTPErrorEncoder(),
	)
}

// deleteNodeHandler let's you delete nodes.
func (r Routing) deleteNodeHandler() http.Handler {
	return httptransport.NewServer(
		r.ctx,
		deleteNodeEndpoint(r.kubernetesProviders, r.cloudProviders),
		decodeNodeReq,
		encodeJSON,
		httptransport.ServerErrorLogger(r.logger),
		defaultHTTPErrorEncoder(),
	)
}<|MERGE_RESOLUTION|>--- conflicted
+++ resolved
@@ -109,35 +109,35 @@
 	mux.
 		Methods("DELETE").
 		Path("/api/v1/dc/{dc}/cluster/{cluster}/node/{node}").
-<<<<<<< HEAD
-		Handler(b.authenticated(b.deleteNodeHandler()))
+		Handler(r.authenticated(r.deleteNodeHandler()))
 
 	mux.
 		Methods("POST").
 		Path("/api/v1/ext/{dc}/keys").
-		Handler(b.authenticated(b.getAWSKeyHandler()))
-}
-
-func (b Routing) getAWSKeyHandler() http.Handler {
-	return httptransport.NewServer(
-		b.ctx,
-		datacenterKeyEndpoint(b.dcs),
-		decodeDcKeyListRequest,
-		encodeJSON,
-		httptransport.ServerErrorLogger(b.logger),
-=======
-		Handler(r.authenticated(r.deleteNodeHandler()))
+		Handler(r.authenticated(r.getAWSKeyHandler()))
 
 	mux.
 		Methods("GET").
 		Path("/api/v1/dc/{dc}/cluster/{cluster}/k8s/nodes").
 		Handler(r.authenticated(r.getKubernetesNodesHandler()))
+
 	mux.
 		Methods("GET").
 		Path("/api/v1/dc/{dc}/cluster/{cluster}/k8s/node/{node}").
 		Handler(r.authenticated(r.getKubernetesNodeInfoHandler()))
 }
 
+func (r Routing) getAWSKeyHandler() http.Handler {
+	return httptransport.NewServer(
+		r.ctx,
+		datacenterKeyEndpoint(r.datacenters),
+		decodeDcKeyListRequest,
+		encodeJSON,
+		httptransport.ServerErrorLogger(r.logger),
+		defaultHTTPErrorEncoder(),
+	)
+}
+
 func (r Routing) getKubernetesNodesHandler() http.Handler {
 	return httptransport.NewServer(
 		r.ctx,
@@ -156,7 +156,6 @@
 		decodeNodeReq,
 		encodeJSON,
 		httptransport.ServerErrorLogger(r.logger),
->>>>>>> 08c827ee
 		defaultHTTPErrorEncoder(),
 	)
 }
